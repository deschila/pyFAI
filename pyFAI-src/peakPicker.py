#!/usr/bin/env python
# -*- coding: utf-8 -*-
#
#    Project: Azimuthal integration
#             https://forge.epn-campus.eu/projects/azimuthal
#
#    File: "$Id$"
#
#    Copyright (C) European Synchrotron Radiation Facility, Grenoble, France
#
#    Principal author:       Jérôme Kieffer (Jerome.Kieffer@ESRF.eu)
#
#    This program is free software: you can redistribute it and/or modify
#    it under the terms of the GNU General Public License as published by
#    the Free Software Foundation, either version 3 of the License, or
#    (at your option) any later version.
#
#    This program is distributed in the hope that it will be useful,
#    but WITHOUT ANY WARRANTY; without even the implied warranty of
#    MERCHANTABILITY or FITNESS FOR A PARTICULAR PURPOSE.  See the
#    GNU General Public License for more details.
#
#    You should have received a copy of the GNU General Public License
#    along with this program.  If not, see <http://www.gnu.org/licenses/>.
#

__author__ = "Jérôme Kieffer"
__contact__ = "Jerome.Kieffer@ESRF.eu"
__license__ = "GPLv3+"
__copyright__ = "European Synchrotron Radiation Facility, Grenoble, France"
__date__ = "18/03/2013"
__status__ = "development"

import os, sys, threading, logging, gc, types
<<<<<<< HEAD
import collections
=======
import operator
>>>>>>> 9a2d316b
from math                   import ceil, sqrt, pi
import numpy
from scipy.optimize         import fmin
from scipy.ndimage.filters  import median_filter
from scipy.ndimage          import label
import pylab
import fabio
from .utils import gaussian_filter, binning, unBinning, deprecated, relabel
from .bilinear import Bilinear
from .reconstruct import reconstruct
from .calibrant import Calibrant, ALL_CALIBRANTS
logger = logging.getLogger("pyFAI.peakPicker")
if os.name != "nt":
    WindowsError = RuntimeError
TARGET_SIZE = 1024


################################################################################
# PeakPicker
################################################################################
class PeakPicker(object):
    def __init__(self, strFilename, reconst=False, mask=None, pointfile=None, calibrant=None, wavelength=None):
        """
        @param: input image filename
        @param reconst: shall mased part or negative values be reconstructed (wipe out problems with pilatus gaps)
        """
        self.strFilename = strFilename
        self.data = fabio.open(strFilename).data.astype("float32")
        if mask is not None:
            mask = mask.astype(bool)
            view = self.data.ravel()
            flat_mask = mask.ravel()
            min_valid = view[numpy.where(flat_mask == False)].min()
            view[numpy.where(flat_mask)] = min_valid

        self.shape = self.data.shape
        self.points = ControlPoints(pointfile, calibrant=calibrant, wavelength=wavelength)
#        self.lstPoints = []
        self.fig = None
        self.fig2 = None
        self.fig2sp = None
        self.ax = None
        self.ct = None
        self.msp = None
        if reconstruct and (reconst is not False):
            if mask is None:
                mask = self.data < 0
            self.massif = Massif(reconstruct(self.data, mask))
        else:
            self.massif = Massif(self.data)
        self._sem = threading.Semaphore()
        self._semGui = threading.Semaphore()
        self.mpl_connectId = None
        self.defaultNbPoints = 100

    def gui(self, log=False, maximize=False):
        """
        @param log: show z in log scale
        """
        if self.fig is None:
            self.fig = pylab.plt.figure()
            # add 3 subplots at the same position for debye-sherrer image, contour-plot and massif contour
            self.ax = self.fig.add_subplot(111)
            self.ct = self.fig.add_subplot(111)
            self.msp = self.fig.add_subplot(111)
        if log:
            showData = numpy.log1p(self.data - self.data.min())
            self.ax.set_title('Log colour scale (skipping lowest/highest per mille)')
        else:
            showData = self.data
            self.ax.set_title('Linear colour scale (skipping lowest/highest per mille)')

        # skip lowest and highest per mille of image values via vmin/vmax
        showMin =  numpy.percentile(showData, .1)
        showMax =  numpy.percentile(showData, 99.9)
        im = self.ax.imshow(showData, vmin=showMin, vmax=showMax, origin="lower", interpolation="nearest")

        self.ax.autoscale_view(False, False, False)
        self.fig.colorbar(im)
        self.fig.show()
        if maximize:
            mng = pylab.get_current_fig_manager()
#            print mng.window.maxsize()
            # *mng.window.maxsize())
            win_shape = (1920, 1080)
            event = Event(*win_shape)
            try:
                mng.resize(event)
            except TypeError:
                 mng.resize(*win_shape)
            self.fig.canvas.draw()
        self.mpl_connectId = self.fig.canvas.mpl_connect('button_press_event', self.onclick)

    def load(self, filename):
        """
        load a filename and plot data on the screen (if GUI)
        """
        self.points.load(filename)
        self.display_points()

    def display_points(self, minIndex=0):
        """
        display all points and their ring annotations
        @param minIndex: ring index to start with
        """
        if self.ax is not None:
            for idx, points in enumerate(self.points._points):
                if idx < minIndex:
                    continue
                if len(points) > 0:
                    pt0x = points[0][1]
                    pt0y = points[0][0]
                    self.ax.annotate("%i" % (idx), xy=(pt0x, pt0y), xytext=(pt0x + 10, pt0y + 10),
                                     color="white", arrowprops=dict(facecolor='white', edgecolor='white'))

                    npl = numpy.array(points)
                    self.ax.plot(npl[:, 1], npl[:, 0], "o", scalex=False, scaley=False)

    def onclick(self, event):
        def annontate(x, x0=None, idx=None):
            """
            Call back method to annotate the figure while calculation are going on ...
            @param x: coordinates
            @param x0: coordinates of the starting point
            """
            if x0 is None:
                self.ax.annotate(".", xy=(x[1], x[0]), color="black")
            else:
                self.ax.annotate("%i" % (len(self.points)), xy=(x[1], x[0]), xytext=(x0[1], x0[0]), color="white",
                     arrowprops=dict(facecolor='white', edgecolor='white'),)
                self.fig.canvas.draw()

        with self._sem:
            x0 = event.xdata
            y0 = event.ydata
            if event.button == 3:  # right click: add points (1 or many) to new or existing group
                logger.debug("Button: %i, Key modifier: %s" % (event.button, event.key))
                if event.key == 'shift':  # if 'shift' pressed add nearest maximum to the current group
                    points = self.points.pop() or []
                    # no, keep annotation! if len(self.ax.texts) > 0: self.ax.texts.pop()
                    if len(self.ax.lines) > 0:
                        self.ax.lines.pop()

                    self.fig.show()
                    newpeak = self.massif.nearest_peak([y0, x0])
                    if newpeak:
                        if not points: 
                            # if new group, need annotation (before points.append!)
                            annontate(newpeak, [y0, x0])
                        points.append(newpeak)
                        logger.info("x=%5.1f, y=%5.1f added to group #%i" % (newpeak[1], newpeak[0], len(self.points)))
                    else:
                        logger.warning("No peak found !!!")

                elif event.key == 'control':  # if 'control' pressed add nearest maximum to a new group
                    points = []
                    newpeak = self.massif.nearest_peak([y0, x0])
                    if newpeak:
                        points.append(newpeak)
                        annontate(newpeak, [y0, x0])
                        logger.info("Create group #%i with single point x=%5.1f, y=%5.1f" % (len(self.points), newpeak[1], newpeak[0]))
                    else:
                        logger.warning("No peak found !!!")
                elif event.key == 'm':  # if 'm' pressed add new group to current  group ...  ?
                    points = self.points.pop() or []
                    # no, keep annotation! if len(self.ax.texts) > 0: self.ax.texts.pop()
                    if len(self.ax.lines) > 0:
                        self.ax.lines.pop()
                    self.fig.show()
                    # need to annotate only if a new group:
                    localAnn = None if points else annontate
                    listpeak = self.massif.find_peaks([y0, x0], self.defaultNbPoints, localAnn, self.massif_contour)
                    if len(listpeak) == 0:
                        logger.warning("No peak found !!!")
                    else:
                        points += listpeak
                        logger.info("Added %i points to group #%i (now %i points)" % (len(listpeak), len(self.points), len(points)))
                else:  # create new group
                    points = self.massif.find_peaks([y0, x0], self.defaultNbPoints, annontate, self.massif_contour)
                    if not points:
                        logger.warning("No peak found !!!")
                    else:
                        logger.info("Created group #%i with %i points" % (len(self.points), len(points)))
                if not points:
                    return
                self.points.append(points)
                npl = numpy.array(points)
                self.ax.plot(npl[:, 1], npl[:, 0], "o", scalex=False, scaley=False)
                self.fig.show()
                sys.stdout.flush()
            elif event.button == 2:  # center click: remove 1 or all points from current group
                logger.debug("Button: %i, Key modifier: %s" % (event.button, event.key))
                poped_points = self.points.pop() or []
                # in case not the full group is removed, would like to keep annotation
                # _except_ if the annotation is close to the removed point... too complicated!
                if len(self.ax.texts) > 0:
                    self.ax.texts.pop()
                if len(self.ax.lines) > 0:
                    self.ax.lines.pop()
                if event.key == '1' and len(poped_points) > 1: # if '1' pressed AND > 1 point left: 
                    # delete single closest point from current group
                    dists = [sqrt((p[1]-x0)**2 + (p[0]-y0)**2) for p in poped_points] # p[1],p[0]!
                    # index and distance of smallest distance:
                    indexMin = min(enumerate(dists), key=operator.itemgetter(1))
                    removedPt = poped_points.pop(indexMin[0])
                    logger.info("x=%5.1f, y=%5.1f removed from group #%i (%i points left)" % (removedPt[1], removedPt[0], len(self.points), len(poped_points)))
                    # annotate (new?) 1st point and add remaining points back
                    pt = (poped_points[0][0], poped_points[0][1])
                    annontate(pt, (pt[0]+10, pt[1]+10))
                    self.points.append(poped_points)
                    npl = numpy.array(poped_points)
                    self.ax.plot(npl[:, 1], npl[:, 0], "o", scalex=False, scaley=False)
                elif len(poped_points) > 0: # not '1' pressed or only 1 point left: remove complete group
                    logger.info("Removing group #%i containing %i points" % (len(self.points), len(poped_points)))
                else:
                    logger.info("No groups to remove")

                self.fig.show()
                self.fig.canvas.draw()
                sys.stdout.flush()

    def readFloatFromKeyboard(self, text, dictVar):
        """
        Read float from the keyboard ....
        @param text: string to be displayed
        @param dictVar: dict of this type: {1: [set_dist_min],3: [set_dist_min, set_dist_guess, set_dist_max]}
        """
        fromkb = raw_input(text).strip()
        try:
            vals = [float(i) for i in fromkb.split()]
        except:
            logging.error("Error in parsing values")
        else:
            found = False
            for i in dictVar:
                if len(vals) == i:
                    found = True
                    for j in range(i):
                        dictVar[i][j](vals[j])
            if not found:
                logging.error("You should provide the good number of floats")


    def finish(self, filename=None,):
        """
        Ask the ring number for the given points

        @param filename: file with the point coordinates saved
        """
        logging.info(os.linesep.join(["Please use the GUI and:",
                                      " 1) Right-click:         try an auto find for a ring",
                                      " 2) Right-click + Ctrl:  create new group with one point",
                                      " 3) Right-click + Shift: add one point to current group",
                                      " 4) Right-click + m:     find more points for current group",
                                      " 5) Center-click:     erase current group",
                                      " 6) Center-click + 1: erase closest point from current group"]))

        raw_input("Please press enter when you are happy with your selection" + os.linesep)
        # need to disconnect 'button_press_event':
        self.fig.canvas.mpl_disconnect(self.mpl_connectId)
        self.mpl_connectId = None
        print("Now fill in the ring number. Ring number starts at 0, like point-groups.")
        self.points.readRingNrFromKeyboard()  # readAngleFromKeyboard()
        if filename is not None:
            self.points.save(filename)
#        self.lstPoints = self.points.getList()
        return self.points.getWeightedList(self.data)


    def contour(self, data):
        """
        Overlay a contour-plot

        @param data: 2darray with the 2theta values in radians...
        """
        if self.fig is None:
            logging.warning("No diffraction image available => not showing the contour")
        else:
            while len(self.msp.images) > 1:
                self.msp.images.pop()
            while len(self.ct.images) > 1:
                self.ct.images.pop()
            while len(self.ct.collections) > 0:
                self.ct.collections.pop()

            if self.points.calibrant:
                angles = self.points.calibrant.get_2th()
            else:
                angles = None
            try:
                xlim, ylim = self.ax.get_xlim(), self.ax.get_ylim()
                self.ct.contour(data, levels=angles)
                self.ax.set_xlim(xlim);self.ax.set_ylim(ylim);
                print("Visually check that the curve overlays with the Debye-Sherrer rings of the image")
                print("Check also for correct indexing of rings")
            except MemoryError:
                logging.error("Sorry but your computer does NOT have enough memory to display the 2-theta contour plot")
            self.fig.show()

    def massif_contour(self, data):
        """
        @param data:
        """

        if self.fig is None:
            logging.error("No diffraction image available => not showing the contour")
        else:
            tmp = 100 * (1 - data.astype("uint8"))
            mask = numpy.zeros((data.shape[0], data.shape[1], 4), dtype="uint8")

            mask[:, :, 0] = tmp
            mask[:, :, 1] = tmp
            mask[:, :, 2] = tmp
            mask[:, :, 3] = tmp
            while len(self.msp.images) > 1:
                self.msp.images.pop()
            try:
                xlim, ylim = self.ax.get_xlim(), self.ax.get_ylim()
                self.msp.imshow(mask, cmap="gray", origin="lower", interpolation="nearest")
                self.ax.set_xlim(xlim);self.ax.set_ylim(ylim);
            except MemoryError:
                logging.error("Sorry but your computer does NOT have enough memory to display the massif plot")
            # self.fig.show()
            self.fig.canvas.draw()

    def closeGUI(self):
        if self.fig is not None:
            self.fig.clear()
            self.fig = None
            gc.collect()

################################################################################
# ControlPoints
################################################################################
class ControlPoints(object):
    """
    This class contains a set of control points with (optionally) their ring number hence d-spacing and diffraction  2Theta angle ...
    """
    def __init__(self, filename=None, calibrant=None, wavelength=None):
#        self.dSpacing = []
        self._sem = threading.Semaphore()
        self._angles = []  # angles are enforced in radians, conversion from degrees or q-space nm-1 are done on the fly
        self._points = []
        self._ring = []  # ring number ...
        self.calibrant = Calibrant(wavelength=wavelength)
        if filename is not None:
            self.load(filename)
        have_spacing = False
        for i in self.dSpacing :
            have_spacing = have_spacing or i
        if (not have_spacing) and (calibrant is not None):
            if isinstance(calibrant, Calibrant):
                self.calibrant = calibrant
            elif type(calibrant) in types.StringTypes:
                if calibrant in ALL_CALIBRANTS:
                    self.calibrant = ALL_CALIBRANTS[calibrant]
                elif os.path.isfile(calibrant):
                    self.calibrant = Calibrant(calibrant)
                else:
                    logger.error("Unable to handle such calibrant: %s" % calibrant)
            elif isinstance(dSpacing, (numpy.ndarray, list, tuple, array)):
                self.calibrant = Calibrant(dSpacing=list(calibrant))
            else:
                logger.error("Unable to handle such calibrant: %s" % calibrant)
        if not self.calibrant.wavelength:
            self.calibrant.set_wavelength(wavelength)


    def __repr__(self):
        self.check()
        lstOut = ["ControlPoints instance containing %i group of point:" % len(self)]
        if self.calibrant:
            lstOut.append(self.calibrant.__repr__())
        for ring, angle, points in zip(self._ring, self._angles, self._points):
            lstOut.append("%s %s: %s" % (ring, angle, points))
        return os.linesep.join(lstOut)

    def __len__(self):
        return len(self._angles)

    def check(self):
        """
        check internal consistency of the class
        """
        if len(self._angles) != len(self._points):
            logger.error("in ControlPoints: length of the two arrays are not consistent!!! angle: %i points: %s ",
                           len(self._angles), len(self._points))
    def reset(self):
        """
        remove all stored values and resets them to default
        """
        with self._sem:
#            self.calibrant = Calibrant()
            self._angles = []  # angles are enforced in radians, conversion from degrees or q-space nm-1 are done on the fly
            self._points = []
            self._ring = []


    def append(self, points, angle=None, ring=None):
        """
        @param point: list of points
        @param angle: 2-theta angle in radians
        """
        with self._sem:
            self._angles.append(angle)
            self._points.append(points)
            if ring is None:
                if angle in self.calibrant.get_2th():
                    self._ring.append(self.calibrant.get_2th().index(angle))
                else:
                    if angle and (angle not in self.calibrant.get_2th()):
                        self.calibrant.append_2th(angle)
                        self.rings = [self.calibrant.get_2th_index(a) for a in self._angles]
                    else:
                        self._ring.append(None)
            else:
                self._ring.append(ring)

    def append_2theta_deg(self, points, angle=None, ring=None):
        """
        @param point: list of points
        @param angle: 2-theta angle in degrees
        """
        if angle:
            self.append(points, numpy.deg2rad(angle), ring)
        else:
            self.append(points, None, ring)

    def pop(self, idx=None):
        """
        Remove the set of points at given index (by default the last)
        @param idx: position of the point to remove
        """
        out = None
        if idx is None:
            with self._sem:
                if self._angles:
                    self._angles.pop()
                    self._ring.pop()
                    out = self._points.pop()
        else:
            with self._sem:
                if idx <= len(self._angles):
                    self._angles.pop(idx)
                    self._ring.pop()
                    out = self._points.pop(idx)
        return out

    def save(self, filename):
        """
        Save a set of control points to a file
        @param filename: name of the file
        @return: None
        """
        self.check()
        with self._sem:
            lstOut = ["# set of control point used by pyFAI to calibrate the geometry of a scattering experiment",
                      "#angles are in radians, wavelength in meter and positions in pixels"]

            if self.calibrant.wavelength is not None:
                lstOut.append("wavelength: %s" % self.calibrant.wavelength)
            lstOut.append("dspacing:" + " ".join([str(i) for i in self.calibrant.dSpacing]))
            for idx, angle, points, ring in zip(range(self.__len__()), self._angles, self._points, self._ring):
                lstOut.append("")
                lstOut.append("New group of points: %i" % idx)
                lstOut.append("2theta: %s" % angle)
                lstOut.append("ring: %s" % ring)
                for point in points:
                    lstOut.append("point: x=%s y=%s" % (point[1], point[0]))
            with open(filename, "w") as f:
                f.write(os.linesep.join(lstOut))

    def load(self, filename):
        """
        load all control points from a file
        """
        if not os.path.isfile(filename):
            logger.error("ControlPoint.load: No such file %s", filename)
            return
        self.reset()
        tth = None
        ring = None
        points = []
        for line in open(filename, "r"):
            if line.startswith("#"):
                continue
            elif ":" in line:
                key, value = line.split(":", 1)
                value = value.strip()
                key = key.strip().lower()
                if key == "wavelength":
                    try:
                        self.calibrant.set_wavelength(value)
                    except Exception as error:
                        logger.error("ControlPoints.load: unable to convert to float %s (wavelength): %s", value, error)
                elif key == "2theta":
                    if value.lower() == "none":
                        tth = None
                    else:
                        try:
                            tth = float(value)
                        except Exception as error:
                            logger.error("ControlPoints.load: unable to convert to float %s (2theta): %s", value, error)
                elif key == "dspacing":
                    self.dSpacing = []
                    for val in value.split():
                        try:
                            fval = float(val)
                        except Exception:
                            fval = None
                        self.calibrant.append_dSpacing(fval)
                elif key == "ring":
                    if value.lower() == "none":
                        ring = None
                    else:
                        try:
                            ring = int(value)
                        except Exception as error:
                            logger.error("ControlPoints.load: unable to convert to int %s (ring): %s", value, error)
                elif key == "point":
                    vx = None
                    vy = None
                    if "x=" in value:
                        vx = value[value.index("x=") + 2:].split()[0]
                    if "y=" in value:
                        vy = value[value.index("y=") + 2:].split()[0]
                    if (vx is not None) and (vy is not None):
                        try:
                            x = float(vx)
                            y = float(vy)
                        except Exception as error:
                            logger.error("ControlPoints.load: unable to convert to float %s (point)", value, error)
                        else:
                            points.append([y, x])
                elif key.startswith("new"):
                    if len(points) > 0:
                        with self._sem:
                            self._angles.append(tth)
                            self._ring.append(ring)
                            self._points.append(points)
                            tth = None
                            points = []
                else:
                    logger.error("Unknown key: %s", key)
        if len(points) > 0:
            self._angles.append(tth)
            self._points.append(points)
            self._ring.append(ring)

    @deprecated
    def load_dSpacing(self, filename):
        """
        Load a d-spacing file containing the inter-reticular plan distance in Angstrom

        DEPRECATED: use a calibrant object
        """
        self.calibrant.load_file(filename)
        return self.calibrant.dSpacing
    @deprecated
    def save_dSpacing(self, filename):
        """
        save the d-spacing to a file

        DEPRECATED: use a calibrant object
        """
        self.calibrant.save_dSpacing(filename)

    def getList2theta(self):
        """
        Retrieve the list of control points suitable for geometry refinement
        """
        lstOut = []
        for tth, points in zip(self._angles, self._points):
            lstOut += [[pt[0], pt[1], tth] for pt in points]
        return lstOut

    def getListRing(self):
        """
        Retrieve the list of control points suitable for geometry refinement with ring number
        """
        lstOut = []
        for ring, points in zip(self._ring, self._points):
            lstOut += [[pt[0], pt[1], ring] for pt in points]
        return lstOut
    getList = getListRing

    def getWeightedList(self, image):
        """
        Retrieve the list of control points suitable for geometry refinement with ring number and intensities
        @param image:
        @return: a (x,4) array with pos0, pos1, ring nr and intensity
        """
        lstOut = []
        for ring, points in zip(self._ring, self._points):
            lstOut += [[pt[0], pt[1], ring, image[int(pt[0] + 0.5), int(pt[1] + 0.5)]] for pt in points]
        return lstOut

    def readAngleFromKeyboard(self):
        """
        Ask the 2theta values for the given points
        """
        last2Theta = None
        for idx, tth, point in zip(range(self.__len__()), self._angles, self._points):
            bOk = False
            while not bOk:
                if tth is not None:
                    last2Theta = numpy.rad2deg(tth)
                res = raw_input("Point group #%2i (%i points)\t (%6.1f,%6.1f) \t [default=%s] 2Theta= " % (idx, len(point), point[0][1], point[0][0], last2Theta)).strip()
                if res == "":
                    res = last2Theta
                try:
                    tth = float(res)
                except (ValueError, TypeError):
                    logging.error("I did not understand your 2theta value")
                else:
                    if tth > 0:
                        last2Theta = tth
                        self._angles[idx] = numpy.deg2rad(tth)
                        bOk = True

    def readRingNrFromKeyboard(self):
        """
        Ask the ring number values for the given points
        """
        lastRing = None
        for idx, ring, point in zip(range(self.__len__()), self._ring, self._points):
            bOk = False
            while not bOk:
                defaultRing = 0
                if ring is not None:
                    defaultRing = ring
                elif lastRing is not None:
                    defaultRing = lastRing + 1
                res = raw_input("Point group #%2i (%i points)\t (%6.1f,%6.1f) \t [default=%s] Ring# " % (idx, len(point), point[0][1], point[0][0], defaultRing)).strip()
                if res == "":
                    res = defaultRing
                try:
                    inputRing = int(res)
                except (ValueError, TypeError):
                    logging.error("I did not understand the ring number you entered")
                else:
<<<<<<< HEAD
                    if ring >= 0 and ring < len(self.calibrant.dSpacing):
                        lastRing = ring
                        self._ring[idx] = ring
#                        print ring, self.dSpacing[ring]
                        self._angles[idx] = self.calibrant.get_2th()[ring]
=======
                    if inputRing >= 0 and inputRing < len(self.dSpacing):
                        lastRing = inputRing
                        self._ring[idx] = inputRing
#                        print ring, self.dSpacing[ring]
                        self._angles[idx] = 2.0 * numpy.arcsin(5e9 * self.wavelength / self.dSpacing[inputRing])
>>>>>>> 9a2d316b
                        bOk = True
                    else:
                        logging.error("Invalid ring number %i (range 0 -> %2i)" % (inputRing, len(self.dSpacing)-1))
                        


    def setWavelength_change2th(self, value=None):
        with self._sem:
            if self.calibrant is None:
                self.calibrant = Calibrant()
            self.calibrant.setWavelength_change2th(value)
            self._angles = [self.calibrant.get_2th()[i] for i in self._ring]

    def setWavelength_changeDs(self, value=None):
        """
        This is probably not a good idea, but who knows !
        """
        with self._sem:
            if value :
                if self.calibrant is None:
                    self.calibrant = Calibrant()
                self.calibrant.setWavelength_changeDs(value)

    def set_wavelength(self, value=None):
        with self._sem:
            if value:
                self.calibrant.set_wavelength(value)

    def get_wavelength(self):
        return self.calibrant._wavelength
    wavelength = property(get_wavelength, set_wavelength)

    def get_dSpacing(self):
        if self.calibrant:
            return self.calibrant.dSpacing
        else:
            return []

    def set_dSpacing(self, lst):
        if not self.calibrant:
            self.calibrant = Calibrant()
        self.calibrant.dSpacing = lst
    dSpacing = property(get_dSpacing, set_dSpacing)

################################################################################
# Massif
################################################################################
class Massif(object):
    """
    A massif is defined as an area around a peak, it is used to find neighbouring peaks
    """
    def __init__(self, data=None):
        """

        """
        if isinstance(data, (str, unicode)) and os.path.isfile(data):
            self.data = fabio.open(data).data.astype("float32")
        elif  isinstance(data, fabio.fabioimage.fabioimage):
            self.data = data.data.astype("float32")
        else:
            try:
                self.data = data.astype("float32")
            except Exception as error:
                logger.error("Unable to understand this type of data %s: %s", data, error)
        self._bilin = Bilinear(self.data)
        self._blured_data = None
        self._median_data = None
        self._labeled_massif = None
        self._number_massif = None
        self._valley_size = None
        self._binned_data = None
        self.binning = None  # Binning is 2-list usually
        self._sem = threading.Semaphore()
        self._sem_label = threading.Semaphore()
        self._sem_binning = threading.Semaphore()
        self._sem_median = threading.Semaphore()


    def nearest_peak(self, x):
        """
        @returns the coordinates of the nearest peak
        """
#        x = numpy.array(x, dtype="float32")
#        out = fmin(self._bilin.f_cy, x, disp=0).round().astype(numpy.int)
        out = self._bilin.local_maxi(x)
        if isinstance(out, tuple):
            res = out
        elif isinstance(out, numpy.ndarray):
            res = tuple(out)
        else:
            res = [int(i) for idx, i in enumerate(out) if 0 <= i < self.data.shape[idx] ]
        if (len(res) != 2) or not((0 <= out[0] < self.data.shape[0]) and (0 <= res[1] < self.data.shape[1])):
            logger.error("in nearest_peak %s -> %s" % (x, out))
            return
        else:
            return res


    def calculate_massif(self, x):
        """
        defines a map of the massif around x and returns the mask
        """
        labeled = self.getLabeledMassif()
        if labeled[x[0], x[1]] != labeled.max():
            return (labeled == labeled[x[0], x[1]])


    def find_peaks(self, x, nmax=200, annotate=None, massif_contour=None, stdout=sys.stdout):
        """
        All in one function that finds a maximum from the given seed (x)
        then calculates the region extension and extract position of the neighboring peaks.
        @param x: seed for the calculation, input coordinates
        @param nmax: maximum number of peak per region
        @param annotate: call back method taking number of points + coordinate as input.
        @param massif_contour: callback to show the contour of a massif with the given index.
        @param stdout: this is the file where output is written by default.
        @return: list of peaks
        """
        listpeaks = []
        region = self.calculate_massif(x)
        if region is None:
            logger.error("You picked a background point at %s", x)
            return listpeaks
        xinit = self.nearest_peak(x)
        if xinit is None:
            logger.error("Unable to find peak in the vinicy of %s", x)
            return listpeaks
        else:
            if not region[int(xinit[0] + 0.5), int(xinit[1] + 0.5)]:
                logger.error("Nearest peak %s is not in the same region  %s", xinit, x)
                return listpeaks

            if annotate is not None:
                try:
                    annotate(xinit, x)
                except Exception as error:
                    logger.error("Error in annotate %i: %i %i. %s" , len(listpeaks), xinit[0], xinit[1], error)

        listpeaks.append(xinit)
        mean = self.data[region].mean(dtype=numpy.float64)
        region2 = region * (self.data > mean)
        idx = numpy.vstack(numpy.where(region2)).T
        numpy.random.shuffle(idx)
        nmax = min(nmax, int(ceil(sqrt(idx.shape[0]))))
        if massif_contour is not None:
            try:
                massif_contour(region)
            except (WindowsError, MemoryError) as error:
                logger.error("Error in plotting region: %s", error)
        nbFailure = 0
        for j in idx:
            xopt = self.nearest_peak(j)
            if xopt is None:
                nbFailure += 1
                continue
            if (region2[xopt[0], xopt[1]]) and not (xopt in listpeaks):
                stdout.write("[ %4i, %4i ] --> [ %5.1f, %5.1f ] after %3i iterations %s" % (tuple(j) + tuple(xopt) + (nbFailure, os.linesep)))
                listpeaks.append(xopt)
                nbFailure = 0
            else:
                nbFailure += 1
            if (len(listpeaks) > nmax) or (nbFailure > 2 * nmax):
                break
        return listpeaks


    def initValleySize(self):
        if self._valley_size is None:
            self.valley_size = max(5., max(self.data.shape) / 50.)


    def getValleySize(self):
        if self._valley_size is None:
            self.initValleySize()
        return self._valley_size
    def setValleySize(self, size):
        new_size = float(size)
        if self._valley_size != new_size:
            self._valley_size = new_size
#            self.getLabeledMassif()
            t = threading.Thread(target=self.getLabeledMassif)
            t.start()
    def delValleySize(self):
        self._valley_size = None
        self._blured_data = None
    valley_size = property(getValleySize, setValleySize, delValleySize, "Defines the minimum distance between two massifs")

    def getBinnedData(self):
        """
        @return binned data
        """
        if self._binned_data is None:
            with self._sem_binning:
                if self._binned_data is None:
                    logger.info("Image size is %s", self.data.shape)
                    self.binning = []
                    for i in self.data.shape:
                        if i % TARGET_SIZE == 0:
                            self.binning.append(max(1, i // TARGET_SIZE))
                        else:
                            for j in range(i // TARGET_SIZE - 1, 0, -1):
                                if i % j == 0:
                                    self.binning.append(max(1, j))
                                    break
                            else:
                                self.binning.append(1)
#                    self.binning = max([max(1, i // TARGET_SIZE) for i in self.data.shape])
                    logger.info("Binning size is %s", self.binning)
                    self._binned_data = binning(self.data, self.binning)
        return self._binned_data

    def getMedianData(self):
        if self._median_data is None:
            with self._sem_median:
                if self._median_data is None:
                    self._median_data = median_filter(self.data, 3)
                    if logger.getEffectiveLevel() == logging.DEBUG:
                        fabio.edfimage.edfimage(data=self._median_data).write("median_data.edf")
        return self._median_data

    def getBluredData(self):
        if self._blured_data is None:
            with self._sem:
                if self._blured_data is None:
                    logger.debug("Blurring image with kernel size: %s" , self.valley_size)
                    self._blured_data = gaussian_filter(self.getBinnedData(), [self.valley_size / i for i in  self.binning], mode="reflect")
                    if logger.getEffectiveLevel() == logging.DEBUG:
                        fabio.edfimage.edfimage(data=self._blured_data).write("blured_data.edf")
        return self._blured_data

    def getLabeledMassif(self, pattern=None):
        if self._labeled_massif is None:
            with self._sem_label:
                if self._labeled_massif is None:
                    if pattern is None:
                        pattern = [[1] * 3] * 3  # [[0, 1, 0], [1, 1, 1], [0, 1, 0]]#[[1] * 3] * 3
                    logger.debug("Labeling all massifs. This takes some time !!!")
                    labeled_massif, self._number_massif = label((self.getBinnedData() > self.getBluredData()), pattern)
                    logger.info("Labeling found %s massifs." % self._number_massif)
                    if logger.getEffectiveLevel() == logging.DEBUG:
                        fabio.edfimage.edfimage(data=labeled_massif).write("labeled_massif_small.edf")
                    relabeled = relabel(labeled_massif, self.getBinnedData(), self.getBluredData())
                    if logger.getEffectiveLevel() == logging.DEBUG:
                            fabio.edfimage.edfimage(data=relabeled).write("relabeled_massif_small.edf")
                    self._labeled_massif = unBinning(relabeled, self.binning, False)
                    if logger.getEffectiveLevel() == logging.DEBUG:
                        fabio.edfimage.edfimage(data=self._labeled_massif).write("labeled_massif.edf")
                    logger.info("Labeling found %s massifs." % self._number_massif)
        return self._labeled_massif

class Event(object):
    "Dummy class for dumm things"
    def __init__(self, width, height):
        self.width = width
        self.height = height<|MERGE_RESOLUTION|>--- conflicted
+++ resolved
@@ -32,11 +32,7 @@
 __status__ = "development"
 
 import os, sys, threading, logging, gc, types
-<<<<<<< HEAD
-import collections
-=======
 import operator
->>>>>>> 9a2d316b
 from math                   import ceil, sqrt, pi
 import numpy
 from scipy.optimize         import fmin
@@ -110,8 +106,8 @@
             self.ax.set_title('Linear colour scale (skipping lowest/highest per mille)')
 
         # skip lowest and highest per mille of image values via vmin/vmax
-        showMin =  numpy.percentile(showData, .1)
-        showMax =  numpy.percentile(showData, 99.9)
+        showMin = numpy.percentile(showData, .1)
+        showMax = numpy.percentile(showData, 99.9)
         im = self.ax.imshow(showData, vmin=showMin, vmax=showMax, origin="lower", interpolation="nearest")
 
         self.ax.autoscale_view(False, False, False)
@@ -183,7 +179,7 @@
                     self.fig.show()
                     newpeak = self.massif.nearest_peak([y0, x0])
                     if newpeak:
-                        if not points: 
+                        if not points:
                             # if new group, need annotation (before points.append!)
                             annontate(newpeak, [y0, x0])
                         points.append(newpeak)
@@ -236,20 +232,20 @@
                     self.ax.texts.pop()
                 if len(self.ax.lines) > 0:
                     self.ax.lines.pop()
-                if event.key == '1' and len(poped_points) > 1: # if '1' pressed AND > 1 point left: 
+                if event.key == '1' and len(poped_points) > 1:  # if '1' pressed AND > 1 point left:
                     # delete single closest point from current group
-                    dists = [sqrt((p[1]-x0)**2 + (p[0]-y0)**2) for p in poped_points] # p[1],p[0]!
+                    dists = [sqrt((p[1] - x0) ** 2 + (p[0] - y0) ** 2) for p in poped_points]  # p[1],p[0]!
                     # index and distance of smallest distance:
                     indexMin = min(enumerate(dists), key=operator.itemgetter(1))
                     removedPt = poped_points.pop(indexMin[0])
                     logger.info("x=%5.1f, y=%5.1f removed from group #%i (%i points left)" % (removedPt[1], removedPt[0], len(self.points), len(poped_points)))
                     # annotate (new?) 1st point and add remaining points back
                     pt = (poped_points[0][0], poped_points[0][1])
-                    annontate(pt, (pt[0]+10, pt[1]+10))
+                    annontate(pt, (pt[0] + 10, pt[1] + 10))
                     self.points.append(poped_points)
                     npl = numpy.array(poped_points)
                     self.ax.plot(npl[:, 1], npl[:, 0], "o", scalex=False, scaley=False)
-                elif len(poped_points) > 0: # not '1' pressed or only 1 point left: remove complete group
+                elif len(poped_points) > 0:  # not '1' pressed or only 1 point left: remove complete group
                     logger.info("Removing group #%i containing %i points" % (len(self.points), len(poped_points)))
                 else:
                     logger.info("No groups to remove")
@@ -678,23 +674,14 @@
                 except (ValueError, TypeError):
                     logging.error("I did not understand the ring number you entered")
                 else:
-<<<<<<< HEAD
                     if ring >= 0 and ring < len(self.calibrant.dSpacing):
                         lastRing = ring
-                        self._ring[idx] = ring
-#                        print ring, self.dSpacing[ring]
-                        self._angles[idx] = self.calibrant.get_2th()[ring]
-=======
-                    if inputRing >= 0 and inputRing < len(self.dSpacing):
-                        lastRing = inputRing
                         self._ring[idx] = inputRing
-#                        print ring, self.dSpacing[ring]
-                        self._angles[idx] = 2.0 * numpy.arcsin(5e9 * self.wavelength / self.dSpacing[inputRing])
->>>>>>> 9a2d316b
+                        self._angles[idx] = self.calibrant.get_2th()[inputRing]
                         bOk = True
                     else:
-                        logging.error("Invalid ring number %i (range 0 -> %2i)" % (inputRing, len(self.dSpacing)-1))
-                        
+                        logging.error("Invalid ring number %i (range 0 -> %2i)" % (inputRing, len(self.dSpacing) - 1))
+
 
 
     def setWavelength_change2th(self, value=None):
