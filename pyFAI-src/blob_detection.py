import numpy, itertools,scipy
try:
    from _convolution import gaussian_filter
except ImportError:
    from scipy.ndimage.filters import gaussian_filter
try:
    from . import _blob
except ImportError:
    _blob = None

try:
    from . import morphology
except ImportError:
    from scipy.ndimage import morphology
    pyFAI_morphology = False
else:
    pyFAI_morphology = True

from math import sqrt

from .utils import binning, timeit

def image_test():
    img = numpy.zeros((128*4,128*4))
    a = numpy.linspace(0.5, 8, 16)
    xc = [64,64,64,64,192,192,192,192,320,320,320,320,448,448,448,448]
    yc = [64,192,320,448,64,192,320,448,64,192,320,448,64,192,320,448]
    cpt = 0
    for sigma in a:
        img = make_gaussian(img,sigma,xc[cpt],yc[cpt])
        cpt = cpt + 1
    return img

def make_gaussian(im,sigma,xc,yc):
    size =int( 8*sigma +1 )
    if size%2 == 0 :
           size += 1
    x = numpy.arange(0, size, 1, float)
    y = x[:,numpy.newaxis]
    x0 = y0 = size // 2
    gaus = numpy.exp(-4*numpy.log(2) * ((x-x0)**2 + (y-y0)**2) / sigma**2)
    im[xc-size/2:xc+size/2+1,yc-size/2:yc+size/2+1] = gaus
    return im

@timeit
def local_max(dogs, mask=None, n_5=True):
    """
    @param dogs: 3d array with (sigma,y,x) containing difference of gaussians 
    @parm mask: mask out keypoint next to the mask (or inside the mask)
    @param n_5: look for a larger neighborhood
    """
    ns = dogs.shape[0]
    kpma = numpy.zeros(shape=dogs.shape, dtype=numpy.uint8)
    for i in range(1, ns - 1):
        cur_dog = dogs[i]
        next_dog = dogs[i+1]
        prev_dog = dogs[i-1]
        slic = cur_dog[1:-1, 1:-1]
        kpm = kpma[i] 
        kpm[1:-1, 1:-1] += (slic > cur_dog[:-2, 1:-1]) * (slic > cur_dog[2:, 1:-1])
        kpm[1:-1, 1:-1] += (slic > cur_dog[1:-1, :-2]) * (slic > cur_dog[1:-1, 2:])
        kpm[1:-1, 1:-1] += (slic > cur_dog[:-2, :-2]) * (slic > cur_dog[2:, 2:])
        kpm[1:-1, 1:-1] += (slic > cur_dog[2:, :-2]) * (slic > cur_dog[:-2, 2:])
    
        #with next DoG
        kpm[1:-1, 1:-1] += (slic > next_dog[:-2, 1:-1]) * (slic > next_dog[2:, 1:-1])
        kpm[1:-1, 1:-1] += (slic > next_dog[1:-1, :-2]) * (slic > next_dog[1:-1, 2:])
        kpm[1:-1, 1:-1] += (slic > next_dog[:-2, :-2]) * (slic > next_dog[2:, 2:])
        kpm[1:-1, 1:-1] += (slic > next_dog[2:, :-2]) * (slic > next_dog[:-2, 2:])
        kpm[1:-1, 1:-1] += (slic >= next_dog[1:-1, 1:-1])
    
        #with previous DoG
<<<<<<< HEAD
        kpm[2:-2, 2:-2] += (slic > prev_dog[:-4, 2:-2]) * (slic > prev_dog[4:, 2:-2])
        kpm[2:-2, 2:-2] += (slic > prev_dog[2:-2, :-4]) * (slic > prev_dog[2:-2, 4:])
        kpm[2:-2, 2:-2] += (slic > prev_dog[:-4, :-4]) * (slic > prev_dog[4:, 4:])
        kpm[2:-2, 2:-2] += (slic > prev_dog[4:, :-4]) * (slic > prev_dog[:-4, 4:])
        kpm[2:-2, 2:-2] += (slic > prev_dog[4:, 1:-3]) * (slic > prev_dog[:-4, 1:-3])
        kpm[2:-2, 2:-2] += (slic > prev_dog[1:-3, :-4]) * (slic > prev_dog[1:-3, 4:])
        kpm[2:-2, 2:-2] += (slic > prev_dog[3:-1, :-4]) * (slic > prev_dog[3:-1, 4:])
        kpm[2:-2, 2:-2] += (slic > prev_dog[4:, 3:-1]) * (slic > prev_dog[:-4, 3:-1])
                
    else: 
        target=14
           
    if mask is not None: # les points a 1 dans le masque ne seront pas pris en compte
        not_mask = numpy.logical_not(mask)
        valid_point = numpy.logical_and(not_mask, kpm >= target)
    else:
        valid_point = (kpm >= target)
=======
        kpm[1:-1, 1:-1] += (slic > prev_dog[:-2, 1:-1]) * (slic > prev_dog[2:, 1:-1])
        kpm[1:-1, 1:-1] += (slic > prev_dog[1:-1, :-2]) * (slic > prev_dog[1:-1, 2:])
        kpm[1:-1, 1:-1] += (slic > prev_dog[:-2, :-2]) * (slic > prev_dog[2:, 2:])
        kpm[1:-1, 1:-1] += (slic > prev_dog[2:, :-2]) * (slic > prev_dog[:-2, 2:])
        kpm[1:-1, 1:-1] += (slic >= prev_dog[1:-1, 1:-1])
        
        
        if n_5:
            target = 38
            slic = cur_dog[2:-2,2:-2]
>>>>>>> 7d80bb17
            
            kpm[2:-2,2:-2] += (slic > cur_dog[:-4, 2:-2]) * (slic > cur_dog[4:, 2:-2]) #decalage horizontal
            kpm[2:-2, 2:-2] += (slic > cur_dog[2:-2, :-4]) * (slic > cur_dog[2:-2, 4:]) #decalage vertical
            kpm[2:-2, 2:-2] += (slic > cur_dog[:-4, :-4]) * (slic > cur_dog[4:, 4:])   #diagonale 
            kpm[2:-2, 2:-2] += (slic > cur_dog[4:, :-4]) * (slic > cur_dog[:-4, 4:])    
            kpm[2:-2, 2:-2] += (slic > cur_dog[4:, 1:-3]) * (slic > cur_dog[:-4, 1:-3])
            kpm[2:-2, 2:-2] += (slic > cur_dog[1:-3, :-4]) * (slic > cur_dog[1:-3, 4:])
            kpm[2:-2, 2:-2] += (slic > cur_dog[3:-1, :-4]) * (slic > cur_dog[3:-1, 4:])
            kpm[2:-2, 2:-2] += (slic > cur_dog[4:, 3:-1]) * (slic > cur_dog[:-4, 3:-1])
        
            #with next DoG
            kpm[2:-2, 2:-2] += (slic > next_dog[:-4, 2:-2]) * (slic > next_dog[4:, 2:-2])
            kpm[2:-2, 2:-2] += (slic > next_dog[2:-2, :-4]) * (slic > next_dog[2:-2, 4:])
            kpm[2:-2, 2:-2] += (slic > next_dog[:-4, :-4]) * (slic > next_dog[4:, 4:])
            kpm[2:-2, 2:-2] += (slic > next_dog[4:, :-4]) * (slic > next_dog[:-4, 4:])
            kpm[2:-2, 2:-2] += (slic > next_dog[4:, 1:-3]) * (slic > next_dog[:-4, 1:-3])
            kpm[2:-2, 2:-2] += (slic > next_dog[1:-3, :-4]) * (slic > next_dog[1:-3, 4:])
            kpm[2:-2, 2:-2] += (slic > next_dog[3:-1, :-4]) * (slic > next_dog[3:-1, 4:])
            kpm[2:-2, 2:-2] += (slic > next_dog[4:, 3:-1]) * (slic > next_dog[:-4, 3:-1])
        
            #with previous DoG
            kpm[2:-2, 2:-2] += (slic > prev_dog[:-4, 2:-2]) * (slic > prev_dog[4:, 2:-2])
            kpm[2:-2, 2:-2] += (slic > prev_dog[2:-2, :-4]) * (slic > prev_dog[2:-2, 4:])
            kpm[2:-2, 2:-2] += (slic > prev_dog[:-4, :-4]) * (slic > prev_dog[4:, 4:])
            kpm[2:-2, 2:-2] += (slic > prev_dog[4:, :-4]) * (slic > prev_dog[:-4, 4:])
            kpm[2:-2, 2:-2] += (slic > prev_dog[4:, 1:-3]) * (slic > prev_dog[:-4, 1:-3])
            kpm[2:-2, 2:-2] += (slic > prev_dog[1:-3, :-4]) * (slic > prev_dog[1:-3, 4:])
            kpm[2:-2, 2:-2] += (slic > prev_dog[3:-1, :-4]) * (slic > prev_dog[3:-1, 4:])
            kpm[2:-2, 2:-2] += (slic > prev_dog[4:, 3:-1]) * (slic > prev_dog[:-4, 3:-1])
                    
        else: 
            target=14           
        if mask is not None:
            kpm +=mask
    return kpms == target


class BlobDetection(object):
    """
    
    """
<<<<<<< HEAD
    def __init__(self, img, cur_sigma=0.25, init_sigma = 0.5, dest_sigma = 8, scale_per_octave = 8):
=======
    def __init__(self, img, cur_sigma=0.25, init_sigma=0.50, dest_sigma=1, scale_per_octave=2, mask=None):
>>>>>>> 7d80bb17
        """
        Performs a blob detection:
        http://en.wikipedia.org/wiki/Blob_detection
        using a Difference of Gaussian + Pyramid of Gaussians
        
        @param img: input image
        @param cur_sigma: estimated smoothing of the input image. 0.25 correspond to no interaction between pixels.
        @param init_sigma: start searching at this scale (sigma=0.5: 10% interaction with first neighbor)
        @param dest_sigma: sigma at which the resolution is lowered (change of octave)
        @param scale_per_octave: Number of scale to be performed per octave
        @param mask: mask where pixel are not valid
        """
        self.raw = numpy.log(img).astype(numpy.float32)
        self.cur_sigma = float(cur_sigma)
        self.init_sigma = float(init_sigma)
        self.dest_sigma = float(dest_sigma)
        self.scale_per_octave = int(scale_per_octave)
        if mask is not None:
            self.mask = (mask != 0).astype(numpy.int8)
        else:
            self.mask = (img <= 0).astype(numpy.int8)
        to_mask = numpy.where(self.mask)
        self.do_mask = to_mask[0].size > 0
        if self.do_mask:
            self.raw[to_mask] = 0

            #initial grow of 4*sigma_dest ... subsequent re-grow of half
            grow = int(4.0 * self.dest_sigma)
            if not pyFAI_morphology:
                my, mx = numpy.ogrid[-grow:grow + 1, -grow:grow + 1]
                grow = (mx * mx + my * my) <= grow * grow
            self.cur_mask = morphology.binary_dilation(self.mask, grow)
            #subsequent grow
            grow = int(2.0 * self.dest_sigma)
            if not pyFAI_morphology:
                my, mx = numpy.ogrid[-grow:grow + 1, -grow:grow + 1]
                grow = (mx * mx + my * my) <= grow * grow
            self.grow = grow

        self.data = None    # current image
        self.sigmas = None  # contains pairs of absolute sigma and relative ones...
        self.blurs = []     # different blurred images
        self.dogs = []      # different difference of gaussians
        self.border_size = 5# size of the border
        self.keypoints = []
        self.delta = []
<<<<<<< HEAD
#         self.mask = numpy.zeros(self.data.shape)
#         self.mask[0:100,0:100] = 1
=======
        self.sigma_octave = 1.0
>>>>>>> 7d80bb17

    def _initial_blur(self):
        """
        Blur the original image to achieve the requested level of blur init_sigma
        """
        if self.init_sigma > self.cur_sigma:
            sigma = sqrt(self.init_sigma * self.init_sigma - self.cur_sigma * self.cur_sigma)
            self.data = gaussian_filter(self.raw, sigma)
        else:
            self.data = self.raw

    def _calc_sigma(self):
        """
        Calculate all sigma to blur an image within an octave
        """
        if not self.data:
            self._initial_blur()
        previous = self.init_sigma
        incr = 0
        self.sigmas = [(previous, incr)]
        for i in range(1, self.scale_per_octave + 3):
            sigma_abs = self.init_sigma * (self.dest_sigma / self.init_sigma) ** (1.0 * i / (self.scale_per_octave))
            increase = previous * sqrt((self.dest_sigma / self.init_sigma) ** (2.0 / self.scale_per_octave) - 1.0)
            self.sigmas.append((sigma_abs, increase))
            previous = sigma_abs
        print(self.sigmas)

    @timeit
    def grow_mask(self):
        """
        Grow the mask according to the given sigma_destination
        
        At each octave, one deeds to re-grow the mask by half the size 
        """

    @timeit
    def _one_octave(self, shrink=True, do_SG4=True, n_5=False):
        """
        Return the blob coordinates for an octave
        
        @param shrink: perform the image shrinking after the octave processing
        @param   do_SG4: perform Savitsky-Gollay 4th order fit. 
        """
        x=[]
        y=[]
<<<<<<< HEAD
        sigmas=[]
        
=======
        dx=[]
        dy=[]
>>>>>>> 7d80bb17
        if not self.sigmas:
            self._calc_sigma()

        previous = self.data
<<<<<<< HEAD

=======
        dog_shape = (len(self.sigmas) - 1,) + self.data.shape
        self.dogs = numpy.zeros(dog_shape, dtype=numpy.float32)
        idx = 0
>>>>>>> 7d80bb17
        for sigma_abs, sigma_rel in self.sigmas:
            if  sigma_rel == 0:
                self.blurs.append(previous)
            else:
                new_blur = gaussian_filter(previous, sigma_rel)
                self.blurs.append(new_blur)
                self.dogs[idx] = previous - new_blur
                previous = new_blur
<<<<<<< HEAD
                
        for i in range(1, self.scale_per_octave + 1):
            sigma = self.sigmas[i][0]
            self.keypoints.append(local_max_min(img,self.dogs[i - 1], self.dogs[i], self.dogs[i + 1], sigma=sigma, n_5=False))
            kx = numpy.transpose(self.keypoints[i-1])[0]
            ky = numpy.transpose(self.keypoints[i-1])[1]
            kx,ky,sigma,dx,dy = self.refine_SG4(i,kx,ky,sigma)
            x.append(kx)
            
            y.append(ky)
            sigmas.append(sigma)
            print kx.__len__(), ky.__len__(),sigma.__len__()
            
        #shrink data so that
        self.data = binning(self.blurs[self.scale_per_octave], 2)
#         self.mask = binning(self.mask,2)
        return x,y,dx,dy,sigmas
=======
                idx += 1
        print self.data.shape, self.cur_mask.shape
        if _blob:
            valid_points = _blob.local_max(self.dogs, self.cur_mask, n_5)
        else:
            valid_points = local_max(self.dogs, self.cur_mask, n_5)
        kps, kpy, kpx = numpy.where(valid_points)
        l = kpx.size
        dtype = numpy.dtype([('x', numpy.float32), ('y', numpy.float32), ('scale', numpy.float32), ('I', numpy.float32)])
        keypoints = numpy.recarray((l,), dtype=dtype)
        keypoints[:].x = kpx
        keypoints[:].y = kpy
        sigmas = numpy.array([s[0] for s in self.sigmas])
        keypoints[:].scale = (self.sigma_octave * sigmas.take(kps)) ** 2 #scale = sigma^2
        keypoints[:].I = self.dogs[(kps, kpy, kpx)]

#            if do_SG4:
#                kx, ky, sigma, dlx, dly = self.refine_SG4(i, loc_keypoint[:].x, loc_keypoint[:].y, loc_keypoint[:].sigma)
#            else:
#                kx = loc_keypoint[:].x
#                ky = loc_keypoint[:].y
#                sigma = loc_keypoint[:].sigma
#                dlx = numpy.zeros_like(kx)
#                dly = numpy.zeros_like(ky)
#            x.append(kx)
#            y.append(ky)
#            dx.append(dlx)
#            dy.append(dly)
#            sigmas.append(sigma)
#            print(kx.__len__(), ky.__len__(), sigma.__len__())

        if shrink:
            #shrink data so that they can be treated by next octave
            print("In shrink")
            self.data = binning(self.blurs[self.scale_per_octave], 2) / 4.0
            self.sigma_octave *= 2
            if self.do_mask:
                self.cur_mask = binning(self.cur_mask, 2).astype(numpy.int8) / 4
                self.cur_mask = morphology.binary_dilation(self.cur_mask, self.grow)

        self.keypoints = numpy.concatenate((self.keypoints, keypoints))
#        return numpy.concatenate(x), \
#               numpy.concatenate(y), \
#               numpy.concatenate(dx), \
#               numpy.concatenate(dy), \
#               numpy.concatenate(sigmas)
>>>>>>> 7d80bb17
    
  
    def refine_SG4(self,j,kx,ky,sigma):
        """ Savitzky Golay algorithm to check if a point is really the maximum """
        print j, sigma
        delta=[]
        deltax=[]
        deltay=[]
        k2x=[]
        k2y=[]
        sigmas=[]
        i=0
        cpt=0
        prev_dog = self.dogs[j-1]
        curr_dog = self.dogs[j]
        next_dog = self.dogs[j+1]
        
        #savitsky golay ordre 4 patch 5
        SGX0Y0 = [0.04163265,-0.08081633,0.07836735,-0.08081633,0.04163265,-0.08081633,-0.01959184,0.20081633,-0.01959184,-0.08081633,0.07836735,0.20081633,0.44163265,0.20081633,0.07836735,-0.08081633,-0.01959184,0.20081633,-0.01959184,-0.08081633,0.04163265,-0.08081633,0.07836735,-0.08081633,0.04163265]
        SGX1Y0 = [0.07380952,-0.10476190,0.00000000,0.10476190,-0.07380952,-0.01190476,-0.14761905,0.00000000,0.14761905,0.01190476,-0.04047619,-0.16190476,0.00000000,0.16190476,0.04047619,-0.01190476,-0.14761905,0.00000000,0.14761905,0.01190476,0.07380952,-0.10476190,0.00000000,0.10476190,-0.07380952]
        SGX2Y0 = [-0.04914966,0.15374150,-0.20918367,0.15374150,-0.04914966,0.01207483,0.12312925,-0.27040816,0.12312925,0.01207483,0.03248299,0.11292517,-0.29081633,0.11292517,0.03248299,0.01207483,0.12312925,-0.27040816,0.12312925,0.01207483,-0.04914966,0.15374150,-0.20918367,0.15374150,-0.04914966]
        SGX0Y1 = [0.07380952,-0.01190476,-0.04047619,-0.01190476,0.07380952,-0.10476190,-0.14761905,-0.16190476,-0.14761905,-0.10476190,0.00000000,0.00000000,0.00000000,0.00000000,0.00000000,0.10476190,0.14761905,0.16190476,0.14761905,0.10476190,-0.07380952,0.01190476,0.04047619,0.01190476,-0.07380952]
        SGX1Y1 = [-0.07333333,0.10500000,0.00000000,-0.10500000,0.07333333,0.10500000,0.12333333,0.00000000,-0.12333333,-0.10500000,0.00000000,0.00000000,0.00000000,0.00000000,0.00000000,-0.10500000,-0.12333333,0.00000000,0.12333333,0.10500000,0.07333333,-0.10500000,0.00000000,0.10500000,-0.07333333]
        SGX0Y2 = [-0.04914966,0.01207483,0.03248299,0.01207483,-0.04914966,0.15374150,0.12312925,0.11292517,0.12312925,0.15374150,-0.20918367,-0.27040816,-0.29081633,-0.27040816,-0.20918367,0.15374150,0.12312925,0.11292517,0.12312925,0.15374150,-0.04914966,0.01207483,0.03248299,0.01207483,-0.04914966]

        
        for y,x in itertools.izip(ky,kx):
            if (x > 1 and x < curr_dog.shape[1]-2 and y > 1 and y < curr_dog.shape[0]-2):
                patch5 = curr_dog[y-2:y+3,x-2:x+3]
                patch5_prev = prev_dog[y-2:y+3,x-2:x+3]
                patch5_next = next_dog[y-2:y+3,x-2:x+3]

#                 print curr_dog.shape[1]-3,x,y,patch5
                dx = (SGX1Y0*patch5.ravel()).sum()
                dy = (SGX0Y1*patch5.ravel()).sum()
                d2x = (SGX2Y0*patch5.ravel()).sum()
                d2y = (SGX0Y2*patch5.ravel()).sum()
                dxy = (SGX1Y1*patch5.ravel()).sum()

                s_next = (SGX0Y0*patch5_next.ravel()).sum()
                s = (SGX0Y0*patch5.ravel()).sum()
                s_prev = (SGX0Y0*patch5_prev.ravel()).sum()
                d2s = (s_next + s_prev - 2.0*s) /4.0
                ds = (s_next - s_prev) /2.0
                
                dx_next = (SGX1Y0*patch5_next.ravel()).sum()
                dx_prev = (SGX1Y0*patch5_prev.ravel()).sum()
                
                dy_next = (SGX0Y1*patch5_next.ravel()).sum()
                dy_prev = (SGX0Y1*patch5_prev.ravel()).sum()
                
                dxs = (dx_next - dx_prev)/2.0
                dys = (dy_next - dy_prev)/2.0                
                                
                lap = numpy.array([[d2y,dxy,dys],[dxy,d2x,dxs],[dys,dxs,d2s]])

                delta = (numpy.dot(numpy.linalg.inv(lap),[dy,dx,ds]))
                err = numpy.linalg.norm(delta[:-1])
           
                if  err < numpy.sqrt(2.0) and abs(delta[0]) < 1 and abs(delta[1]) < 1 :
                    k2x.append(x-delta[1])
                    k2y.append(y-delta[0])
                    sigmas.append(sigma-delta[2])
                    deltax.append(-delta[1])
                    deltay.append(-delta[0])
                    
        return k2x,k2y,sigmas,deltax,deltay
                      
<<<<<<< HEAD
    def Otsu(self,sigma):
        
            #building histogram with the corrected sigmas
        sigma = numpy.asarray(sigma)
        pylab.figure(2)
        pylab.clf()
        pylab.hist(sigma, bins = 1000)
        pylab.show()
         
        h = pylab.hist(sigma, bins = 1000)
        n = h[0].__len__()
        Proba = h[0]/float(numpy.sum(h[0]))
        
        max = 0.0
        
        for cpt in range( n ):
            Proba1 = Proba[: cpt]
            Proba2 = Proba[cpt :]        
            P1 = numpy.sum(Proba1)
            P2 = numpy.sum(Proba2)
            
            n1 = numpy.arange(cpt)
            n2 = numpy.arange(cpt,n)        
            Moy1 = sum( n1 * Proba1)/P1
            Moy2 = sum( n2 * Proba2)/P2
            
            VarInterC = P1*P2*(Moy1-Moy2)**2
            
            if VarInterC > max : 
                max = VarInterC
                index = cpt
               
        print 'sigma pour la separation'
        print h[1][index]
        return h[1][index]

=======
                
        
>>>>>>> 7d80bb17
if __name__ == "__main__":
    
    kx=[]
    ky=[]
    k2x=[]
    k2y=[]
    dx=[]
    dy=[]
    

    import fabio,pylab
#     img = fabio.open("../../testimages/LaB6_0003.mar3450").data
#     img = fabio.open("../../testimages/grid2k0000.edf").data
    img = fabio.open("../../testimages/halfccd.edf").data
#     img = numpy.log1p(img)
#     img = img[img.shape[0]/2-400:img.shape[0]/2+400,img.shape[1]/2-400:img.shape[1]/2+400]
#     img = image_test()

    bd = BlobDetection(img)
    kx,ky,dx,dy,sigma = bd._one_octave()
    sigma = numpy.concatenate(sigma)
    print bd.sigmas
    
#  building arrays x and y containing all the coordinates of the keypoints, only for vizualisation
    x=[]
    y=[]
    print bd.keypoints.__len__()
    for j in range( bd.keypoints.__len__() ):
        k = bd.keypoints[j]
        x.extend(numpy.transpose(k)[0])
        y.extend(numpy.transpose(k)[1])
         
     
    print x.__len__(), y.__len__()
    
    sigma_lim = bd.Otsu(sigma)
    
    pylab.figure(1)
    pylab.clf()
    pylab.imshow(numpy.log(img),interpolation='nearest')
    pylab.plot(x,y,'or')
    pylab.show()
    
    
    pylab.figure(3)
    pylab.clf()
    pylab.imshow(numpy.log(img),interpolation='nearest')
    x2=numpy.concatenate(kx)
    y2=numpy.concatenate(ky)
    print x2.__len__(), y2.__len__()
    pylab.plot(x2,y2,'or')
    pylab.show()
    
    
    pylab.figure(4)
    pylab.clf()
    pylab.imshow(numpy.log(img),interpolation='nearest')
    mask = numpy.where(sigma>sigma_lim)
    print x2[mask].__len__(), y2[mask].__len__()
    pylab.plot(x2[mask],y2[mask],'or')
    pylab.show()    <|MERGE_RESOLUTION|>--- conflicted
+++ resolved
@@ -70,25 +70,6 @@
         kpm[1:-1, 1:-1] += (slic >= next_dog[1:-1, 1:-1])
     
         #with previous DoG
-<<<<<<< HEAD
-        kpm[2:-2, 2:-2] += (slic > prev_dog[:-4, 2:-2]) * (slic > prev_dog[4:, 2:-2])
-        kpm[2:-2, 2:-2] += (slic > prev_dog[2:-2, :-4]) * (slic > prev_dog[2:-2, 4:])
-        kpm[2:-2, 2:-2] += (slic > prev_dog[:-4, :-4]) * (slic > prev_dog[4:, 4:])
-        kpm[2:-2, 2:-2] += (slic > prev_dog[4:, :-4]) * (slic > prev_dog[:-4, 4:])
-        kpm[2:-2, 2:-2] += (slic > prev_dog[4:, 1:-3]) * (slic > prev_dog[:-4, 1:-3])
-        kpm[2:-2, 2:-2] += (slic > prev_dog[1:-3, :-4]) * (slic > prev_dog[1:-3, 4:])
-        kpm[2:-2, 2:-2] += (slic > prev_dog[3:-1, :-4]) * (slic > prev_dog[3:-1, 4:])
-        kpm[2:-2, 2:-2] += (slic > prev_dog[4:, 3:-1]) * (slic > prev_dog[:-4, 3:-1])
-                
-    else: 
-        target=14
-           
-    if mask is not None: # les points a 1 dans le masque ne seront pas pris en compte
-        not_mask = numpy.logical_not(mask)
-        valid_point = numpy.logical_and(not_mask, kpm >= target)
-    else:
-        valid_point = (kpm >= target)
-=======
         kpm[1:-1, 1:-1] += (slic > prev_dog[:-2, 1:-1]) * (slic > prev_dog[2:, 1:-1])
         kpm[1:-1, 1:-1] += (slic > prev_dog[1:-1, :-2]) * (slic > prev_dog[1:-1, 2:])
         kpm[1:-1, 1:-1] += (slic > prev_dog[:-2, :-2]) * (slic > prev_dog[2:, 2:])
@@ -99,7 +80,6 @@
         if n_5:
             target = 38
             slic = cur_dog[2:-2,2:-2]
->>>>>>> 7d80bb17
             
             kpm[2:-2,2:-2] += (slic > cur_dog[:-4, 2:-2]) * (slic > cur_dog[4:, 2:-2]) #decalage horizontal
             kpm[2:-2, 2:-2] += (slic > cur_dog[2:-2, :-4]) * (slic > cur_dog[2:-2, 4:]) #decalage vertical
@@ -141,11 +121,7 @@
     """
     
     """
-<<<<<<< HEAD
-    def __init__(self, img, cur_sigma=0.25, init_sigma = 0.5, dest_sigma = 8, scale_per_octave = 8):
-=======
     def __init__(self, img, cur_sigma=0.25, init_sigma=0.50, dest_sigma=1, scale_per_octave=2, mask=None):
->>>>>>> 7d80bb17
         """
         Performs a blob detection:
         http://en.wikipedia.org/wiki/Blob_detection
@@ -192,12 +168,7 @@
         self.border_size = 5# size of the border
         self.keypoints = []
         self.delta = []
-<<<<<<< HEAD
-#         self.mask = numpy.zeros(self.data.shape)
-#         self.mask[0:100,0:100] = 1
-=======
         self.sigma_octave = 1.0
->>>>>>> 7d80bb17
 
     def _initial_blur(self):
         """
@@ -243,24 +214,15 @@
         """
         x=[]
         y=[]
-<<<<<<< HEAD
-        sigmas=[]
-        
-=======
         dx=[]
         dy=[]
->>>>>>> 7d80bb17
         if not self.sigmas:
             self._calc_sigma()
 
         previous = self.data
-<<<<<<< HEAD
-
-=======
         dog_shape = (len(self.sigmas) - 1,) + self.data.shape
         self.dogs = numpy.zeros(dog_shape, dtype=numpy.float32)
         idx = 0
->>>>>>> 7d80bb17
         for sigma_abs, sigma_rel in self.sigmas:
             if  sigma_rel == 0:
                 self.blurs.append(previous)
@@ -269,25 +231,6 @@
                 self.blurs.append(new_blur)
                 self.dogs[idx] = previous - new_blur
                 previous = new_blur
-<<<<<<< HEAD
-                
-        for i in range(1, self.scale_per_octave + 1):
-            sigma = self.sigmas[i][0]
-            self.keypoints.append(local_max_min(img,self.dogs[i - 1], self.dogs[i], self.dogs[i + 1], sigma=sigma, n_5=False))
-            kx = numpy.transpose(self.keypoints[i-1])[0]
-            ky = numpy.transpose(self.keypoints[i-1])[1]
-            kx,ky,sigma,dx,dy = self.refine_SG4(i,kx,ky,sigma)
-            x.append(kx)
-            
-            y.append(ky)
-            sigmas.append(sigma)
-            print kx.__len__(), ky.__len__(),sigma.__len__()
-            
-        #shrink data so that
-        self.data = binning(self.blurs[self.scale_per_octave], 2)
-#         self.mask = binning(self.mask,2)
-        return x,y,dx,dy,sigmas
-=======
                 idx += 1
         print self.data.shape, self.cur_mask.shape
         if _blob:
@@ -334,12 +277,11 @@
 #               numpy.concatenate(dx), \
 #               numpy.concatenate(dy), \
 #               numpy.concatenate(sigmas)
->>>>>>> 7d80bb17
     
   
     def refine_SG4(self,j,kx,ky,sigma):
         """ Savitzky Golay algorithm to check if a point is really the maximum """
-        print j, sigma
+        print j
         delta=[]
         deltax=[]
         deltay=[]
@@ -351,7 +293,6 @@
         prev_dog = self.dogs[j-1]
         curr_dog = self.dogs[j]
         next_dog = self.dogs[j+1]
-        
         #savitsky golay ordre 4 patch 5
         SGX0Y0 = [0.04163265,-0.08081633,0.07836735,-0.08081633,0.04163265,-0.08081633,-0.01959184,0.20081633,-0.01959184,-0.08081633,0.07836735,0.20081633,0.44163265,0.20081633,0.07836735,-0.08081633,-0.01959184,0.20081633,-0.01959184,-0.08081633,0.04163265,-0.08081633,0.07836735,-0.08081633,0.04163265]
         SGX1Y0 = [0.07380952,-0.10476190,0.00000000,0.10476190,-0.07380952,-0.01190476,-0.14761905,0.00000000,0.14761905,0.01190476,-0.04047619,-0.16190476,0.00000000,0.16190476,0.04047619,-0.01190476,-0.14761905,0.00000000,0.14761905,0.01190476,0.07380952,-0.10476190,0.00000000,0.10476190,-0.07380952]
@@ -394,7 +335,7 @@
                 delta = (numpy.dot(numpy.linalg.inv(lap),[dy,dx,ds]))
                 err = numpy.linalg.norm(delta[:-1])
            
-                if  err < numpy.sqrt(2.0) and abs(delta[0]) < 1 and abs(delta[1]) < 1 :
+                if  err < numpy.sqrt(2) and numpy.abs(dx) < 1 and numpy.abs(dy) < 1 :
                     k2x.append(x-delta[1])
                     k2y.append(y-delta[0])
                     sigmas.append(sigma-delta[2])
@@ -403,47 +344,8 @@
                     
         return k2x,k2y,sigmas,deltax,deltay
                       
-<<<<<<< HEAD
-    def Otsu(self,sigma):
-        
-            #building histogram with the corrected sigmas
-        sigma = numpy.asarray(sigma)
-        pylab.figure(2)
-        pylab.clf()
-        pylab.hist(sigma, bins = 1000)
-        pylab.show()
-         
-        h = pylab.hist(sigma, bins = 1000)
-        n = h[0].__len__()
-        Proba = h[0]/float(numpy.sum(h[0]))
-        
-        max = 0.0
-        
-        for cpt in range( n ):
-            Proba1 = Proba[: cpt]
-            Proba2 = Proba[cpt :]        
-            P1 = numpy.sum(Proba1)
-            P2 = numpy.sum(Proba2)
-            
-            n1 = numpy.arange(cpt)
-            n2 = numpy.arange(cpt,n)        
-            Moy1 = sum( n1 * Proba1)/P1
-            Moy2 = sum( n2 * Proba2)/P2
-            
-            VarInterC = P1*P2*(Moy1-Moy2)**2
-            
-            if VarInterC > max : 
-                max = VarInterC
-                index = cpt
-               
-        print 'sigma pour la separation'
-        print h[1][index]
-        return h[1][index]
-
-=======
                 
         
->>>>>>> 7d80bb17
 if __name__ == "__main__":
     
     kx=[]
@@ -455,18 +357,59 @@
     
 
     import fabio,pylab
-#     img = fabio.open("../../testimages/LaB6_0003.mar3450").data
-#     img = fabio.open("../../testimages/grid2k0000.edf").data
-    img = fabio.open("../../testimages/halfccd.edf").data
-#     img = numpy.log1p(img)
-#     img = img[img.shape[0]/2-400:img.shape[0]/2+400,img.shape[1]/2-400:img.shape[1]/2+400]
+#     img = fabio.open("../test/testimages/LaB6_0003.mar3450").data
+#     img = fabio.open("../test/testimages/grid2k0000.edf").data
+    img = fabio.open("../test/testimages/halfccd.edf").data
+    img = numpy.log1p(img)
+#     img = img[img.shape[0]/2-256:img.shape[0]/2+256,img.shape[1]/2-256:img.shape[1]/2+256]
 #     img = image_test()
 
     bd = BlobDetection(img)
     kx,ky,dx,dy,sigma = bd._one_octave()
-    sigma = numpy.concatenate(sigma)
     print bd.sigmas
     
+    #building histogram with the corrected sigmas
+    sigma = numpy.asarray(sigma)
+    pylab.figure(2)
+    pylab.clf()
+    pylab.hist(sigma, bins = 500)
+    pylab.show()
+    
+    
+    h = pylab.hist(sigma, bins = 500)
+    n = h[0].__len__()
+    Proba = h[0]/float(numpy.sum(h[0]))
+#     print Proba.size,numpy.max(Proba)
+    
+    max = 0.0
+#     print n
+    
+    for cpt in range( n ):
+#         print cpt
+        Proba1 = Proba[: cpt]
+        Proba2 = Proba[cpt :]        
+        P1 = numpy.sum(Proba1)
+        P2 = numpy.sum(Proba2)
+#         print P1,P2
+        
+        n1 = numpy.arange(cpt)
+        n2 = numpy.arange(cpt,n)        
+        Moy1 = sum( n1 * Proba1)/P1
+        Moy2 = sum( n2 * Proba2)/P2
+#         print "Moyennes"
+#         print Moy1,Moy2
+        
+        VarInterC = P1*P2*(Moy1-Moy2)**2
+#         print "Variance IC"
+#         print VarInterC
+        
+        if VarInterC > max : 
+            max = VarInterC
+            index = cpt
+           
+#     print max,cpt
+    print 'sigma pour la separation'
+    print h[1][index]
 #  building arrays x and y containing all the coordinates of the keypoints, only for vizualisation
     x=[]
     y=[]
@@ -477,31 +420,11 @@
         y.extend(numpy.transpose(k)[1])
          
      
-    print x.__len__(), y.__len__()
-    
-    sigma_lim = bd.Otsu(sigma)
+    print x.__len__(), y.__len__(), kx.__len__(), ky.__len__()
     
     pylab.figure(1)
     pylab.clf()
-    pylab.imshow(numpy.log(img),interpolation='nearest')
+    pylab.imshow((img),interpolation='nearest')
     pylab.plot(x,y,'or')
     pylab.show()
-    
-    
-    pylab.figure(3)
-    pylab.clf()
-    pylab.imshow(numpy.log(img),interpolation='nearest')
-    x2=numpy.concatenate(kx)
-    y2=numpy.concatenate(ky)
-    print x2.__len__(), y2.__len__()
-    pylab.plot(x2,y2,'or')
-    pylab.show()
-    
-    
-    pylab.figure(4)
-    pylab.clf()
-    pylab.imshow(numpy.log(img),interpolation='nearest')
-    mask = numpy.where(sigma>sigma_lim)
-    print x2[mask].__len__(), y2[mask].__len__()
-    pylab.plot(x2[mask],y2[mask],'or')
-    pylab.show()    +     