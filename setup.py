--- conflicted
+++ resolved
@@ -123,17 +123,8 @@
 # ###############################################################################
 # pyFAI extensions
 # ###############################################################################
-<<<<<<< HEAD
-#cython_modules = ["histogram", "splitPixel", "splitBBox", "splitBBoxLUT", "splitBBoxCSR",
-#                  "relabel", "bilinear", "_geometry", "reconstruct", "fastcrc", "_distortion",
-#                  "_bispev"]
 cython_modules = [os.path.splitext(os.path.basename(i))[0] for i in glob.glob("src/*.pyx")]
 
-=======
-cython_modules = ["histogram", "splitPixel", "splitBBox", "splitBBoxLUT", "splitBBoxCSR",
-                  "relabel", "bilinear", "_geometry", "reconstruct", "fastcrc", "_distortion",
-                  "_distortionCSR", "_bispev"]
->>>>>>> 7b01587e
 src = dict([(ext, join("src", ext + cython_c_ext)) for ext in cython_modules])
 
 _geometry_dic = dict(name="_geometry",
